--- conflicted
+++ resolved
@@ -82,20 +82,22 @@
 
 \section{Background}
 
-<<<<<<< HEAD
 When analyzing data cubes produced by interferometers or integral field units,
 astronomers frequently aim to produce a map of velocity as a function of pixel
 coordinate or time.
 In some cases, the spectral dimension is dominated by a single line and the
 operation of inferring a velocity is simplified to a question of determining
 the centroid of the line.
-
-Inferring the line-of-sight velocity from Doppler shifted spectra is a frequently used analysis in astronomy. Multiple approaches for collapsing a data cube to a single velocity at each pixel are present in the literature \citep[see, for example][]{deBlok:2008}, however the two most common approaches are the intensity weighted average velocity, `first moment' maps, or the velocity of the maximum intensity, called the `ninth moment'\footnote{Although a misnomer as it does not relate to a statistical moment, we adopt this terminology for this note.} when calculated using \texttt{CASA} \citep{McMullin:2007}. When the emission is believed to have only a single line component, these methods do not offer the accuracy and precision required to extend studies to small scale structures.
-=======
-Inferring the line-of-sight velocity from Doppler shifted spectra is a frequently used analysis in astronomy.
-Multiple approaches for collapsing a data cube to a single velocity at each pixel are present in the literature \citep[see, for example][]{deBlok:2008}, however the two most common approaches are the intensity weighted average velocity, `first moment' maps, or the velocity of the maximum intensity, called the `ninth moment'\footnote{Although a misnomer as it does not relate to a statistical moment, we adopt this terminology for this note.} when calculated using \texttt{CASA} \citep{McMullin:2007}.
-When the emission is believed to have only a single line component, these methods do not offer the accuracy nor precision required to extend studies to small scale structures.
->>>>>>> 76c466b0
+For this problem, there exist multiple popular methods \citep[see, for
+example][]{deBlok:2008}, however the most common are the ``intensity weighted
+average velocity'' (also known as the ``first moment'' method) and the
+velocity of the maximum intensity, called the ``ninth moment''\footnote{We
+emphasize that this is a misnomer as it does not relate to any statistical
+moment.}, as they are implemented as part of \texttt{CASA}
+\citep{McMullin:2007}.
+When the emission is believed to have only a single line component, these
+methods do not offer the accuracy nor precision required to extend studies to
+small scale structures.
 
 The first moment approach is strongly affected by the noise in the spectrum and any asymmetry in the line profile.
 Clipping the data below some signal-to-noise value or masking the data based on some assumed model are typically used to circumvent these issues, however such strong assumptions about the emission morphology can result in introducing (or removing) features in the resulting velocity map.
